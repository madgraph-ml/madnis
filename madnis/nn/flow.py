import math
from typing import Callable, Literal

import numpy as np
import torch
import torch.nn as nn

from .mlp import MLP, StackedMLP
from .splines import unconstrained_rational_quadratic_spline

L2PI = -0.5 * math.log(2 * math.pi)

Mapping = Callable[[torch.Tensor, bool], tuple[torch.Tensor, torch.Tensor]]


class Flow(nn.Module):
    def __init__(
        self,
        dims_in: int,
        dims_c: int = 0,
        uniform_latent: bool = True,
        condition_masks: torch.Tensor | None = None,
        permutations: Literal["log", "random", "exchange"] = "log",
        subnet_constructor: Callable[[int, int], nn.Module] | None = None,
        blocks: int | None = None,
        layers: int = 3,
        units: int = 32,
        bins: int = 10,
        activation: Callable[[], nn.Module] = nn.ReLU,
        layer_constructor: Callable[[int, int], nn.Module] = nn.Linear,
        spline_bounds: float = 10.0,
        channels: int | None = None,
        mapping: Mapping | list[Mapping] | None = None,
        min_bin_width: float = 1e-3,
        min_bin_height: float = 1e-3,
        min_bin_derivative: float = 1e-3,
    ):
        super().__init__()

        self.dims_in = dims_in
        self.dims_c = dims_c
        self.channels = channels
        self.uniform_latent = uniform_latent
        self.min_bin_width = min_bin_width
        self.min_bin_height = min_bin_height
        self.min_bin_derivative = min_bin_derivative

        if uniform_latent:
            spline_low = -spline_bounds
            spline_high = spline_bounds
        else:
            spline_low = 0
            spline_high = 1

        if subnet_constructor is None:
            if channels is None:
                subnet_constructor = lambda features_in, features_out: MLP(
                    features_in,
                    features_out,
                    layers,
                    units,
                    activation,
                    layer_constructor,
                )
            else:
                subnet_constructor = lambda features_in, features_out: StackedMLP(
                    features_in,
                    features_out,
                    channels,
                    layers,
                    units,
                    activation,
                    layer_constructor,
                )

        if condition_masks is None:
            if permutations == "log":
                n_perms = int(np.ceil(np.log2(dims_in)))
                blocks = int(2 * n_perms)
                condition_masks = (
                    torch.tensor(
                        [[int(i) for i in np.binary_repr(i, n_perms)] for i in range(dims_in)]
                    )
                    .flip(dims=(1,))
                    .bool()
                    .t()
                    .repeat_interleave(2, dim=0)
                )
                condition_masks[1::2, :] ^= True
            elif permutations == "exchange":
                condition_masks = torch.cat(
                    (
                        torch.ones(dims_in // 2, dtype=torch.bool),
                        torch.zeros(dims_in - dims_in // 2, dtype=torch.bool),
                    )
                )[None, :].repeat((blocks, 1))
                condition_masks[1::2, :] ^= True
            elif permutations == "random":
                condition_masks = torch.cat(
                    (
                        torch.ones(dims_in // 2, dtype=torch.bool),
                        torch.zeros(dims_in - dims_in // 2, dtype=torch.bool),
                    )
                )[None, :].repeat((blocks, 1))
                for i in range(blocks):
                    condition_masks[i] = condition_masks[i][torch.randperm(dims_in)]
            else:
                raise ValueError(f"Unknown permutation type {permutation}")
        self.condition_masks = condition_masks

        self.subnets = nn.ModuleList()
        for mask in self.condition_masks:
            dims_cond = torch.count_nonzero(mask)
            self.subnets.append(
                subnet_constructor(dims_cond + dims_c, (dims_in - dims_cond) * (3 * bins + 1))
            )

    def apply_mappings(
        self, x: torch.Tensor, inverse: bool, channel: list[int] | int | None
    ) -> tuple[torch.Tensor, torch.Tensor | float]:
        if self.mapping is None:
            return x, 0.0

        if isinstance(self.mapping, list):
            if isinstance(channel, int):
                mapping = self.mapping[channel]
                x, map_jac = mapping(x, inverse)
            else:
                map_x = []
                map_jac = []
                for xc, mapping in zip(x.split(channel, dim=0), self.mapping):
                    xm, jm = mapping(xc, inverse)
                    map_x.append(xm)
                    map_jac.append(jm)


    def transform(
        self,
        x: torch.Tensor,
        c: torch.Tensor | None = None,
        inverse: bool = False,
        channel: torch.Tensor | list[int] | int | None = None,
    ) -> tuple[torch.Tensor, torch.Tensor]:
        if isinstance(channel, torch.Tensor):
            channel_perm = torch.argsort(channel)
            x = x[channel_perm]
            c = c[channel_perm]
<<<<<<< HEAD
            channel = channel.bincount(minlength=self.channels).tolist()
        else:
            channel_perm = None
=======
            channel_sizes = ...
            channel_id = -1
        elif isinstance(channel, list):
            channel_sizes = channel
        elif isinstance(channel, int):
            pass  # fixme

        channel_equal = None
        if channel_equal:
            channel_sizes = []
            channel_id = -2
        elif channel_sizes is not None:
            channel_id = -1
        elif isinstance(channel, int):
            channel_id = channel
        elif channel is not None:
            channel_id = -1
            if not channel_sorted:
                channel_perm = torch.argsort(channel)
                x = x[channel_perm]
                c = c[channel_perm]
                channel = channel[channel_perm]
            _, channel_sizes = torch.unique(channel, return_counts=True)
>>>>>>> 38fba532

        jac = 0.0

        if self.channels is None:
            channel_args = ()
        else:
            channel_args = (channel, )

        batch_size = x.shape[0]
        if inverse:
            blocks = zip(reversed(self.condition_masks), reversed(self.subnets))
        else:
            blocks = zip(self.condition_masks, self.subnets)
        for mask, subnet in blocks:
            inv_mask = ~mask
            x_trafo = x[:, inv_mask]
            if c is not None:
                x_cond = torch.cat((x_cond, c), dim=1)
            subnet_out = subnet(x_cond, *channel_args)
            x_out, block_jac = unconstrained_rational_quadratic_spline(
                x_trafo,
                subnet_out.reshape((batch_size, x_trafo.shape[1], -1)),
                inverse,
                self.min_bin_width,
                self.min_bin_height,
                self.min_bin_derivative,
            )
            x[:, inv_mask] = x_out
            jac += block_jac.sum(dim=1)



        if channel_perm is not None:
            channel_perm_inv = torch.argsort(channel_perm)
            x = x[channel_perm_inv]
            jac = jac[channel_perm_inv]

        return x, jac

    def latent_log_prob(self, z: torch.Tensor):
        if self.uniform_latent:
            return 0.0
        else:
            return z.shape[1] * L2PI - z.square().sum(dim=1) / 2

    def log_prob(
        self,
        x: torch.Tensor,
        c: torch.Tensor | None = None,
        channel: torch.Tensor | list[int] | int | None = None,
        return_latent: bool = False,
    ) -> torch.Tensor | tuple[torch.Tensor, torch.Tensor]:
        z, jac = self.transform(x, c, False, channel)
        log_prob = self.latent_log_prob(z) + jac
        if return_latent:
            return log_prob, z
        else:
            return log_prob

    def prob(
        self,
        x: torch.Tensor,
        c: torch.Tensor | None = None,
        channel: torch.Tensor | list[int] | int | None = None,
        return_latent: bool = False,
    ) -> torch.Tensor | tuple[torch.Tensor, torch.Tensor]:
        log_prob, z = self.log_prob(x, c, channel, True)
        if return_latent:
            return log_prob.exp(), z
        else:
            return log_prob.exp()

    def sample(
        self,
        n: int | None = None,
        c: torch.Tensor | None = None,
        channel: torch.Tensor | list[int] | int | None = None,
        return_log_prob: bool = False,
        return_prob: bool = False,
        return_latent: bool = False,
        device: torch.device | None = None,
        dtype: torch.dtype | None = None,
    ) -> torch.Tensor | tuple[torch.Tensor, ...]:
        if n is None:
            n = len(c)
        options = {} if c is None else {"device": c.device, "dtype": c.dtype}
        if device is not None:
            options["device"] = device
        if dtype is not None:
            options["dtype"] = dtype

        if self.uniform_latent:
            z = torch.rand((n,), **options)
        else:
            z = torch.randn((n,), **options)
        x, jac = self.transform(z, c, True, channel, channel_sizes, channel_sorted, channel_equal)
        if return_log_prob or return_prob:
            log_prob_latent = self.latent_log_prob(z)
            log_prob = log_prob_latent + jac

        extra_returns = []
        if return_log_prob:
            extra_returns.append(log_prob)
        if return_prob:
            extra_returns.append(prob)
        if return_latent:
            extra_returns.append(z)
        if len(extra_returns) > 0:
            return x, *extra_returns
        else:
            return x<|MERGE_RESOLUTION|>--- conflicted
+++ resolved
@@ -145,35 +145,9 @@
             channel_perm = torch.argsort(channel)
             x = x[channel_perm]
             c = c[channel_perm]
-<<<<<<< HEAD
             channel = channel.bincount(minlength=self.channels).tolist()
         else:
             channel_perm = None
-=======
-            channel_sizes = ...
-            channel_id = -1
-        elif isinstance(channel, list):
-            channel_sizes = channel
-        elif isinstance(channel, int):
-            pass  # fixme
-
-        channel_equal = None
-        if channel_equal:
-            channel_sizes = []
-            channel_id = -2
-        elif channel_sizes is not None:
-            channel_id = -1
-        elif isinstance(channel, int):
-            channel_id = channel
-        elif channel is not None:
-            channel_id = -1
-            if not channel_sorted:
-                channel_perm = torch.argsort(channel)
-                x = x[channel_perm]
-                c = c[channel_perm]
-                channel = channel[channel_perm]
-            _, channel_sizes = torch.unique(channel, return_counts=True)
->>>>>>> 38fba532
 
         jac = 0.0
 
